--- conflicted
+++ resolved
@@ -1,4 +1,3 @@
-<<<<<<< HEAD
 # Version Bumper
 
 A language-agnostic tool to bump version numbers in project files. It can be used locally or as a GitHub Action.
@@ -46,86 +45,11 @@
           fetch-depth: 0  # Required for git versioning
 
       - name: Bump version
-        uses: Ikromov247/bump_version@v0.9.1
-        with:
-          file: 'package.json'
-          bump_type: 'patch'  # Options: major, minor, patch, git
-
-      - name: Commit changes
-        run: |
-          git config --local user.email "action@github.com"
-          git config --local user.name "GitHub Action"
-          git add package.json # change file name here too
-          git commit -m "Bump version"
-          git push
-
-```
-
-## Supported Version Formats
-
-The tool recognizes various version patterns:
-
-- `version = "1.2.3"`
-- `VERSION = "1.2.3"`
-- `__version__ = "1.2.3"`
-- `"version": "1.2.3"` (for JSON/package.json)
-
-## License
-
-MIT
-=======
-# Version Bumper
-
-A language-agnostic tool to bump version numbers in project files. It can be used locally or as a GitHub Action.
-
-## Features
-
-- Bump major, minor, or patch versions (semantic versioning)
-- Automatically detects version patterns in files
-- Option to use Git tags as version source
-- Can be used as a GitHub Action or CLI tool
-
-## CLI Usage
-
-```bash
-# Bump patch version (default)
-python bump_version.py setup.py
-
-# Specific bump types
-python bump_version.py setup.py --major
-python bump_version.py setup.py --minor
-python bump_version.py setup.py --patch
-
-# Use Git tag as version
-python bump_version.py setup.py --git
-```
-
-## GitHub Action Usage
-
-```yaml
-name: Bump Version
-
-on:
-  push:
-    branches: [main]
-
-permissions:
-  contents: write
-  
-jobs:
-  bump-version:
-    runs-on: ubuntu-latest
-    steps:
-      - uses: actions/checkout@v3
-        with:
-          fetch-depth: 0  # Required for git versioning
-      
-      - name: Bump version
         uses: Ikromov247/bump_version@v0.9
         with:
           file: 'package.json' # file containing your package version number
           bump_type: 'patch'  # Options: major, minor, patch, git
-      
+
       - name: Commit changes
         run: |
           git config --local user.email "action@github.com"
@@ -147,5 +71,4 @@
 
 ## License
 
-MIT
->>>>>>> 4afd9de8
+MIT